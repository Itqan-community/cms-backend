--- conflicted
+++ resolved
@@ -1,8 +1,5 @@
-<<<<<<< HEAD
 from datetime import datetime
 
-=======
->>>>>>> c86ca92c
 from django.db.models import Count, Q
 from django.shortcuts import get_object_or_404
 from django.utils.translation import gettext as _
@@ -10,11 +7,7 @@
 from ninja.pagination import paginate
 from pydantic import AwareDatetime, Field
 
-<<<<<<< HEAD
-from apps.content.models import Asset, RecitationSurahTrack, Reciter, Resource, UsageEvent
-=======
-from apps.content.models import Asset, Resource, Riwayah, UsageEvent
->>>>>>> c86ca92c
+from apps.content.models import Asset, RecitationSurahTrack, Reciter, Resource, Riwayah, UsageEvent
 from apps.content.tasks import create_usage_event_task
 from apps.core.ninja_utils.ordering_base import ordering
 from apps.core.ninja_utils.request import Request
@@ -92,18 +85,24 @@
     updated_at: AwareDatetime
 
 
-<<<<<<< HEAD
-class ContentReciterOut(Schema):
-=======
 class ContentRiwayahOut(Schema):
->>>>>>> c86ca92c
     id: int
     slug: str
     name: str
     name_ar: str
     recitations_count: int = Field(
         0,
-<<<<<<< HEAD
+        description="Number of READY recitation assets for this riwayah",
+    )
+
+
+class ContentReciterOut(Schema):
+    id: int
+    slug: str
+    name: str
+    name_ar: str
+    recitations_count: int = Field(
+        0,
         description="Number of READY recitation assets for this reciter",
     )
 
@@ -140,12 +139,6 @@
     updated_at: datetime
 
 
-=======
-        description="Number of READY recitation assets for this riwayah",
-    )
-
-
->>>>>>> c86ca92c
 @router.get("resources/", response=list[ListResourceOut])
 @paginate
 @ordering(ordering_fields=["name", "category", "created_at", "updated_at"])
@@ -219,7 +212,6 @@
     return resource
 
 
-<<<<<<< HEAD
 @router.get("reciters", response=list[ContentReciterOut], auth=None)
 @paginate
 @ordering(ordering_fields=["name", "name_ar", "slug"])
@@ -233,42 +225,19 @@
     - Reciter.is_active = True
     - Asset.category = RECITATION
     - Asset.reciter = this Reciter
-=======
-@router.get("riwayahs", response=list[ContentRiwayahOut], auth=None)
-@paginate
-@ordering(ordering_fields=["name", "name_ar", "slug"])
-def list_content_riwayahs(request: Request):
-    """
-    Public Content API (V2):
-
-    List riwayahs that have at least one READY recitation Asset.
-
-    Conditions:
-    - Riwayah.is_active = True
-    - Asset.category = RECITATION
-    - Asset.riwayah = this Riwayah
->>>>>>> c86ca92c
     - Asset.resource.category = RECITATION
     - Asset.resource.status = READY
     """
 
     recitation_filter = Q(
         assets__category=Asset.CategoryChoice.RECITATION,
-<<<<<<< HEAD
         assets__reciter__isnull=False,
-=======
-        assets__riwayah__isnull=False,
->>>>>>> c86ca92c
         assets__resource__category=Resource.CategoryChoice.RECITATION,
         assets__resource__status=Resource.StatusChoice.READY,
     )
 
     qs = (
-<<<<<<< HEAD
         Reciter.objects.filter(
-=======
-        Riwayah.objects.filter(
->>>>>>> c86ca92c
             is_active=True,
         )
         .filter(recitation_filter)
@@ -282,7 +251,6 @@
         .order_by("name")
     )
 
-<<<<<<< HEAD
     return qs
 
 
@@ -346,6 +314,45 @@
         )
 
     return results
-=======
-    return qs
->>>>>>> c86ca92c
+
+
+@router.get("riwayahs", response=list[ContentRiwayahOut], auth=None)
+@paginate
+@ordering(ordering_fields=["name", "name_ar", "slug"])
+def list_content_riwayahs(request: Request):
+    """
+    Public Content API (V2):
+
+    List riwayahs that have at least one READY recitation Asset.
+
+    Conditions:
+    - Riwayah.is_active = True
+    - Asset.category = RECITATION
+    - Asset.riwayah = this Riwayah
+    - Asset.resource.category = RECITATION
+    - Asset.resource.status = READY
+    """
+
+    recitation_filter = Q(
+        assets__category=Asset.CategoryChoice.RECITATION,
+        assets__riwayah__isnull=False,
+        assets__resource__category=Resource.CategoryChoice.RECITATION,
+        assets__resource__status=Resource.StatusChoice.READY,
+    )
+
+    qs = (
+        Riwayah.objects.filter(
+            is_active=True,
+        )
+        .filter(recitation_filter)
+        .distinct()
+        .annotate(
+            recitations_count=Count(
+                "assets",
+                filter=recitation_filter,
+            )
+        )
+        .order_by("name")
+    )
+
+    return qs