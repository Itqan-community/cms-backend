<<<<<<< HEAD
from datetime import datetime

=======
>>>>>>> bc3cecdd
from django.db.models import Count, Q
from django.shortcuts import get_object_or_404
from django.utils.translation import gettext as _
from ninja import FilterSchema, Query, Schema
from ninja.pagination import paginate
from pydantic import AwareDatetime, Field

<<<<<<< HEAD
from apps.content.models import Asset, Reciter, Resource, UsageEvent
=======
from apps.content.models import Asset, RecitationSurahTrack, Reciter, Resource, UsageEvent
>>>>>>> bc3cecdd
from apps.content.tasks import create_usage_event_task
from apps.core.ninja_utils.ordering_base import ordering
from apps.core.ninja_utils.request import Request
from apps.core.ninja_utils.router import ItqanRouter
from apps.core.ninja_utils.schemas import OkSchema
from apps.core.ninja_utils.searching_base import searching
from apps.core.ninja_utils.tags import NinjaTag

router = ItqanRouter(tags=[NinjaTag.RESOURCES])


class ListResourcePublisherOut(Schema):
    id: int
    name: str


class ListResourceOut(Schema):
    id: int
    category: str
    name: str
    description: str
    status: str
    publisher: ListResourcePublisherOut = Field(alias="publisher")
    created_at: AwareDatetime
    updated_at: AwareDatetime


class ResourceFilter(FilterSchema):
    category: list[Resource.CategoryChoice] | None = Field(None, q="category__in")
    status: list[Resource.StatusChoice] | None = Field(None, q="status__in")
    publisher_id: list[int] | None = Field(None, q="publisher_id__in")


class CreateResourceIn(Schema):
    name: str = Field(min_length=1, description="Name cannot be empty")
    description: str
    category: Resource.CategoryChoice
    publisher_id: int


class UpdateResourceIn(Schema):
    name: str | None = Field(None, min_length=1, description="Name cannot be empty when provided")
    description: str | None = None
    category: Resource.CategoryChoice | None = None
    status: Resource.StatusChoice | None = None


class ResourceOut(Schema):
    id: int
    category: str
    name: str
    slug: str
    description: str
    status: str
    publisher_id: int
    created_at: AwareDatetime
    updated_at: AwareDatetime


class DetailResourcePublisherOut(Schema):
    id: int
    name: str
    description: str


class DetailResourceOut(Schema):
    id: int
    category: str
    name: str
    slug: str
    description: str
    status: str
    publisher: DetailResourcePublisherOut = Field(alias="publisher")
    created_at: AwareDatetime
    updated_at: AwareDatetime


class ContentReciterOut(Schema):
    id: int
    slug: str
    name: str
    name_ar: str
    recitations_count: int = Field(
        0,
        description="Number of READY recitation assets for this reciter",
    )


<<<<<<< HEAD
class RecitationFilter(FilterSchema):

    publisher_id: list[int] | None = Field(None, q="resource__publisher_id__in")
    reciter_id: list[int] | None = Field(None, q="reciter_id__in")
    riwayah_id: list[int] | None = Field(None, q="riwayah_id__in")


class ContentRecitationListOut(Schema):
    id: int
    resource_id: int
    name: str
    slug: str
    description: str
    reciter_id: int | None = None
    riwayah_id: int | None = None
    created_at: datetime
    updated_at: datetime
=======
class ContentRecitationSurahTrackOut(Schema):
    surah_number: int
    surah_name: str
    surah_name_ar: str
    chapter_number: int | None = None
    audio_url: str | None = Field(
        None,
        description="Absolute URL to the per-surah audio file (MP3)",
    )
    duration_ms: int
    size_bytes: int
>>>>>>> bc3cecdd


@router.get("resources/", response=list[ListResourceOut])
@paginate
@ordering(ordering_fields=["name", "category", "created_at", "updated_at"])
@searching(search_fields=["name", "description", "publisher__name"])
def list_resources(request: Request, filters: ResourceFilter = Query()):
    resources = Resource.objects.select_related("publisher").all()
    resources = filters.filter(resources)
    return resources


@router.post("resources/", response=ResourceOut)
def create_resource(request: Request, data: CreateResourceIn):
    resource = Resource.objects.create(
        name=data.name,
        description=data.description,
        category=data.category,
        publisher_id=data.publisher_id,
    )
    return resource


@router.put("resources/{id}/", response=ResourceOut)
def update_resource(request: Request, id: int, data: UpdateResourceIn):
    resource = get_object_or_404(Resource, id=id)

    for field, value in data.dict(exclude_unset=True).items():
        setattr(resource, field, value)

    resource.save()
    return resource


@router.patch("resources/{id}/", response=ResourceOut)
def partial_update_resource(request: Request, id: int, data: UpdateResourceIn):
    resource = get_object_or_404(Resource, id=id)

    for field, value in data.dict(exclude_unset=True).items():
        setattr(resource, field, value)

    resource.save()
    return resource


@router.delete("resources/{id}/", response=OkSchema)
def delete_resource(request: Request, id: int):
    resource = get_object_or_404(Resource, id=id)
    resource.delete()
    return OkSchema(message=_("Resource deleted successfully."))


@router.get("resources/{id}/", response=DetailResourceOut, auth=None)
def detail_resource(request: Request, id: int):
    resource = get_object_or_404(Resource.objects.select_related("publisher"), id=id)

    # Only create usage event for authenticated users
    if hasattr(request, "user") and request.user and request.user.is_authenticated:
        create_usage_event_task.delay(
            {
                "developer_user_id": request.user.id,
                "usage_kind": UsageEvent.UsageKindChoice.VIEW,
                "subject_kind": UsageEvent.SubjectKindChoice.RESOURCE,
                "asset_id": None,
                "resource_id": resource.id,
                "metadata": {},
                "ip_address": request.META.get("REMOTE_ADDR"),
                "user_agent": request.headers.get("User-Agent", ""),
                "effective_license": "",  # Resources don't have license field
            }
        )

    return resource


@router.get("reciters", response=list[ContentReciterOut], auth=None)
@paginate
@ordering(ordering_fields=["name", "name_ar", "slug"])
def list_content_reciters(request: Request):
    """
    Public Content API (V2):

    List reciters that have at least one READY recitation Asset.

    Conditions:
    - Reciter.is_active = True
    - Asset.category = RECITATION
    - Asset.reciter = this Reciter
    - Asset.resource.category = RECITATION
    - Asset.resource.status = READY
    """

    recitation_filter = Q(
        assets__category=Asset.CategoryChoice.RECITATION,
        assets__reciter__isnull=False,
        assets__resource__category=Resource.CategoryChoice.RECITATION,
        assets__resource__status=Resource.StatusChoice.READY,
    )

    qs = (
        Reciter.objects.filter(
            is_active=True,
        )
        .filter(recitation_filter)
        .distinct()
        .annotate(
            recitations_count=Count(
                "assets",
                filter=recitation_filter,
            )
        )
        .order_by("name")
    )

    return qs


@router.get(
<<<<<<< HEAD
    "recitations",
    response=list[ContentRecitationListOut],
    auth=None,
)
@paginate
@ordering(ordering_fields=["name", "created_at", "updated_at"])
@searching(search_fields=["name", "description", "resource__publisher__name", "reciter__name"])
def list_recitations(request, filters: RecitationFilter = Query()):

    qs = Asset.objects.select_related("resource", "reciter").filter(
        category=Asset.CategoryChoice.RECITATION,
        resource__category=Resource.CategoryChoice.RECITATION,
        resource__status=Resource.StatusChoice.READY,
    )

    qs = filters.filter(qs)

    return qs
=======
    "recitations/{asset_id}",
    response=list[ContentRecitationSurahTrackOut],
    auth=None,
)
@paginate
def list_recitation_tracks(request: Request, asset_id: int):

    asset = get_object_or_404(
        Asset.objects.filter(
            id=asset_id,
            category=Asset.CategoryChoice.RECITATION,
            resource__category=Resource.CategoryChoice.RECITATION,
            resource__status=Resource.StatusChoice.READY,
        )
    )

    tracks = RecitationSurahTrack.objects.filter(asset=asset).order_by("surah_number")

    results: list[ContentRecitationSurahTrackOut] = []

    for track in tracks:
        if track.audio_file:
            audio_url = request.build_absolute_uri(track.audio_file.url)
        else:
            audio_url = None

        results.append(
            ContentRecitationSurahTrackOut(
                surah_number=track.surah_number,
                surah_name=track.surah_name,
                surah_name_ar=track.surah_name_ar,
                chapter_number=track.chapter_number,
                audio_url=audio_url,
                duration_ms=track.duration_ms,
                size_bytes=track.size_bytes,
            )
        )

    return results
>>>>>>> bc3cecdd
<|MERGE_RESOLUTION|>--- conflicted
+++ resolved
@@ -1,8 +1,5 @@
-<<<<<<< HEAD
 from datetime import datetime
 
-=======
->>>>>>> bc3cecdd
 from django.db.models import Count, Q
 from django.shortcuts import get_object_or_404
 from django.utils.translation import gettext as _
@@ -10,11 +7,7 @@
 from ninja.pagination import paginate
 from pydantic import AwareDatetime, Field
 
-<<<<<<< HEAD
-from apps.content.models import Asset, Reciter, Resource, UsageEvent
-=======
 from apps.content.models import Asset, RecitationSurahTrack, Reciter, Resource, UsageEvent
->>>>>>> bc3cecdd
 from apps.content.tasks import create_usage_event_task
 from apps.core.ninja_utils.ordering_base import ordering
 from apps.core.ninja_utils.request import Request
@@ -103,25 +96,6 @@
     )
 
 
-<<<<<<< HEAD
-class RecitationFilter(FilterSchema):
-
-    publisher_id: list[int] | None = Field(None, q="resource__publisher_id__in")
-    reciter_id: list[int] | None = Field(None, q="reciter_id__in")
-    riwayah_id: list[int] | None = Field(None, q="riwayah_id__in")
-
-
-class ContentRecitationListOut(Schema):
-    id: int
-    resource_id: int
-    name: str
-    slug: str
-    description: str
-    reciter_id: int | None = None
-    riwayah_id: int | None = None
-    created_at: datetime
-    updated_at: datetime
-=======
 class ContentRecitationSurahTrackOut(Schema):
     surah_number: int
     surah_name: str
@@ -133,7 +107,26 @@
     )
     duration_ms: int
     size_bytes: int
->>>>>>> bc3cecdd
+
+
+
+class RecitationFilter(FilterSchema):
+
+    publisher_id: list[int] | None = Field(None, q="resource__publisher_id__in")
+    reciter_id: list[int] | None = Field(None, q="reciter_id__in")
+    riwayah_id: list[int] | None = Field(None, q="riwayah_id__in")
+
+
+class ContentRecitationListOut(Schema):
+    id: int
+    resource_id: int
+    name: str
+    slug: str
+    description: str
+    reciter_id: int | None = None
+    riwayah_id: int | None = None
+    created_at: datetime
+    updated_at: datetime
 
 
 @router.get("resources/", response=list[ListResourceOut])
@@ -252,7 +245,6 @@
 
 
 @router.get(
-<<<<<<< HEAD
     "recitations",
     response=list[ContentRecitationListOut],
     auth=None,
@@ -271,14 +263,15 @@
     qs = filters.filter(qs)
 
     return qs
-=======
+
+
+@router.get(
     "recitations/{asset_id}",
     response=list[ContentRecitationSurahTrackOut],
     auth=None,
 )
 @paginate
 def list_recitation_tracks(request: Request, asset_id: int):
-
     asset = get_object_or_404(
         Asset.objects.filter(
             id=asset_id,
@@ -310,5 +303,4 @@
             )
         )
 
-    return results
->>>>>>> bc3cecdd
+    return results