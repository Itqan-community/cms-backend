--- conflicted
+++ resolved
@@ -1,8 +1,5 @@
-<<<<<<< HEAD
 from datetime import datetime
 
-=======
->>>>>>> f9ca2c68
 from django.db.models import Count, Q
 from django.shortcuts import get_object_or_404
 from django.utils.translation import gettext as _
@@ -10,11 +7,7 @@
 from ninja.pagination import paginate
 from pydantic import AwareDatetime, Field
 
-<<<<<<< HEAD
 from apps.content.models import Asset, RecitationSurahTrack, Reciter, Resource, UsageEvent
-=======
-from apps.content.models import Asset, Reciter, Resource, UsageEvent
->>>>>>> f9ca2c68
 from apps.content.tasks import create_usage_event_task
 from apps.core.ninja_utils.ordering_base import ordering
 from apps.core.ninja_utils.request import Request
@@ -103,7 +96,6 @@
     )
 
 
-<<<<<<< HEAD
 class ContentRecitationSurahTrackOut(Schema):
     surah_number: int
     surah_name: str
@@ -117,7 +109,6 @@
     size_bytes: int
 
 
-
 class RecitationFilter(FilterSchema):
 
     publisher_id: list[int] | None = Field(None, q="resource__publisher_id__in")
@@ -137,8 +128,6 @@
     updated_at: datetime
 
 
-=======
->>>>>>> f9ca2c68
 @router.get("resources/", response=list[ListResourceOut])
 @paginate
 @ordering(ordering_fields=["name", "category", "created_at", "updated_at"])
