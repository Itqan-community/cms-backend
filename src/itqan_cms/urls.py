--- conflicted
+++ resolved
@@ -19,14 +19,9 @@
 from django.conf import settings
 from django.http import JsonResponse, HttpResponse
 from django.utils import timezone
-<<<<<<< HEAD
-import yaml
-import json
-=======
 from rest_framework import permissions
 from drf_yasg.views import get_schema_view
 from drf_yasg import openapi
->>>>>>> 9ec8af95
 import os
 
 def health_check(request):
@@ -37,58 +32,6 @@
         'timestamp': str(timezone.now())
     })
 
-<<<<<<< HEAD
-def openapi_spec(request, format_type='json'):
-    """Serve OpenAPI specification from static YAML file"""
-    try:
-        # Path to the OpenAPI YAML file
-        openapi_file_path = os.path.join(settings.BASE_DIR, 'openapi.yaml')
-        
-        with open(openapi_file_path, 'r', encoding='utf-8') as file:
-            spec_data = yaml.safe_load(file)
-        
-        if format_type == 'yaml':
-            response = HttpResponse(
-                yaml.dump(spec_data, default_flow_style=False),
-                content_type='application/x-yaml'
-            )
-            response['Content-Disposition'] = 'inline; filename="openapi.yaml"'
-            return response
-        else:  # json format
-            return JsonResponse(spec_data, json_dumps_params={'indent': 2})
-            
-    except FileNotFoundError:
-        return JsonResponse({'error': 'OpenAPI specification file not found'}, status=404)
-    except yaml.YAMLError as e:
-        return JsonResponse({'error': f'Error parsing OpenAPI specification: {str(e)}'}, status=500)
-
-def swagger_ui_view(request):
-    """Swagger UI view that uses our static OpenAPI spec"""
-    # Get the base URL for the OpenAPI spec
-    base_url = f"{request.scheme}://{request.get_host()}"
-    spec_url = f"{base_url}/swagger.json"
-    
-    # Generate Swagger UI HTML
-    html = f"""
-    <!DOCTYPE html>
-    <html>
-    <head>
-        <title>Itqan CMS API - Swagger UI</title>
-        <link rel="stylesheet" type="text/css" href="https://unpkg.com/swagger-ui-dist@5.9.0/swagger-ui.css" />
-        <style>
-            html {{
-                box-sizing: border-box;
-                overflow: -moz-scrollbars-vertical;
-                overflow-y: scroll;
-            }}
-            *, *:before, *:after {{
-                box-sizing: inherit;
-            }}
-            body {{
-                margin:0;
-                background: #fafafa;
-            }}
-=======
 def serve_openapi_spec(request):
     """Serve the static OpenAPI specification file"""
     try:
@@ -121,50 +64,10 @@
             html { box-sizing: border-box; overflow: -moz-scrollbars-vertical; overflow-y: scroll; }
             *, *:before, *:after { box-sizing: inherit; }
             body { margin:0; background: #fafafa; }
->>>>>>> 9ec8af95
         </style>
     </head>
     <body>
         <div id="swagger-ui"></div>
-<<<<<<< HEAD
-        <script src="https://unpkg.com/swagger-ui-dist@5.9.0/swagger-ui-bundle.js"></script>
-        <script src="https://unpkg.com/swagger-ui-dist@5.9.0/swagger-ui-standalone-preset.js"></script>
-        <script>
-            window.onload = function() {{
-                const ui = SwaggerUIBundle({{
-                    url: "{spec_url}",
-                    dom_id: '#swagger-ui',
-                    deepLinking: true,
-                    presets: [
-                        SwaggerUIBundle.presets.apis,
-                        SwaggerUIStandalonePreset
-                    ],
-                    plugins: [
-                        SwaggerUIBundle.plugins.DownloadUrl
-                    ],
-                    layout: "StandaloneLayout"
-                }});
-            }};
-        </script>
-    </body>
-    </html>
-    """
-    
-    return HttpResponse(html, content_type='text/html')
-
-def redoc_view(request):
-    """ReDoc view that uses our static OpenAPI spec"""
-    # Get the base URL for the OpenAPI spec
-    base_url = f"{request.scheme}://{request.get_host()}"
-    spec_url = f"{base_url}/swagger.json"
-    
-    # Generate ReDoc HTML
-    html = f"""
-    <!DOCTYPE html>
-    <html>
-    <head>
-        <title>Itqan CMS API - Documentation</title>
-=======
         <script src="https://unpkg.com/swagger-ui-dist@5.10.3/swagger-ui-bundle.js"></script>
         <script src="https://unpkg.com/swagger-ui-dist@5.10.3/swagger-ui-standalone-preset.js"></script>
         <script>
@@ -196,27 +99,10 @@
     <html>
     <head>
         <title>Itqan CMS API Documentation</title>
->>>>>>> 9ec8af95
         <meta charset="utf-8"/>
         <meta name="viewport" content="width=device-width, initial-scale=1">
         <link href="https://fonts.googleapis.com/css?family=Montserrat:300,400,700|Roboto:300,400,700" rel="stylesheet">
         <style>
-<<<<<<< HEAD
-            body {{
-                margin: 0;
-                padding: 0;
-            }}
-        </style>
-    </head>
-    <body>
-        <redoc spec-url="{spec_url}"></redoc>
-        <script src="https://cdn.redoc.ly/redoc/latest/bundles/redoc.standalone.js"></script>
-    </body>
-    </html>
-    """
-    
-    return HttpResponse(html, content_type='text/html')
-=======
             body { margin: 0; padding: 0; }
         </style>
     </head>
@@ -227,7 +113,6 @@
     </html>
     '''
     return HttpResponse(redoc_html, content_type='text/html')
->>>>>>> 9ec8af95
 
 urlpatterns = [
     # Health check endpoint
@@ -235,17 +120,6 @@
     path('admin/', admin.site.urls),
     path('api/v1/', include('core.urls')),
     
-<<<<<<< HEAD
-    # OpenAPI Specification from static file
-    re_path(r'^swagger\.json$', openapi_spec, {'format_type': 'json'}, name='openapi-json'),
-    re_path(r'^swagger\.yaml$', openapi_spec, {'format_type': 'yaml'}, name='openapi-yaml'),
-    
-    # Swagger UI and ReDoc using static spec
-    path('swagger/', swagger_ui_view, name='swagger-ui'),
-    path('redoc/', redoc_view, name='redoc'),
-    
-    # Keep legacy endpoints for compatibility
-=======
     # Static OpenAPI Specification (serves our custom openapi.yaml)
     path('openapi.yaml', serve_openapi_spec, name='openapi-yaml'),
     path('openapi.json', serve_openapi_spec, name='openapi-json'),
@@ -256,7 +130,6 @@
     re_path(r'^redoc/$', redoc_ui_view, name='schema-redoc'),
     
     # API Documentation root
->>>>>>> 9ec8af95
     path('docs/', swagger_ui_view, name='api-docs'),
 ]
 
